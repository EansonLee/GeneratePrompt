import logging
from typing import Dict, Any, List, TypedDict, Annotated, Optional, Tuple, Literal
from datetime import datetime
import uuid
import json
import os
<<<<<<< HEAD
import time
import hashlib
from pathlib import Path
=======
from pathlib import Path
import time
>>>>>>> 82c1bcc0
import asyncio

from langchain_openai import ChatOpenAI
from openai import OpenAI
from langchain_core.prompts import ChatPromptTemplate, MessagesPlaceholder, PromptTemplate
from langchain_core.messages import AIMessage, HumanMessage, SystemMessage
from langchain_core.runnables import RunnablePassthrough, Runnable
from langchain_core.output_parsers import StrOutputParser
from langchain.schema import Document

from langgraph.graph import StateGraph, END
from langgraph.prebuilt import ToolNode
from langgraph.graph.message import add_messages

from src.utils.vector_store import VectorStore
from src.utils.design_image_processor import DesignImageProcessor
from config.config import settings

logger = logging.getLogger(__name__)

# 确保必要的目录存在
def ensure_directories():
    """确保所有必要的目录存在"""
    dirs_to_check = [
        settings.DATA_DIR,
        settings.DATA_DIR / "vector_store",
        settings.DATA_DIR / "vector_store/designs",
        settings.DATA_DIR / "vector_store/prompts",
        settings.DATA_DIR / "vector_store/templates",
        settings.DATA_DIR / "vector_store/contexts",
        settings.UPLOAD_DIR,
        settings.LOG_DIR
    ]
    
    for directory in dirs_to_check:
        try:
            directory.mkdir(parents=True, exist_ok=True)
            logger.debug(f"确认目录存在: {directory}")
        except Exception as e:
            logger.error(f"创建目录失败: {directory}, 错误: {str(e)}")
    
    logger.info("已确认所有必要的目录存在")

# 定义Agent状态
class DesignPromptState(TypedDict):
    """设计图Prompt生成Agent状态"""
    messages: List[Dict[str, Any]]  # 消息历史
    tech_stack: str  # 技术栈
    design_image_id: str  # 设计图ID
    design_image_path: str  # 设计图路径
    similar_designs: List[Dict[str, Any]]  # 相似设计图列表
    history_prompts: List[Dict[str, Any]]  # 历史Prompt列表
    rag_method: str  # RAG方法
    retriever_top_k: int  # 检索结果数量
    agent_type: str  # Agent类型
    temperature: float  # 温度
    context_window_size: int  # 上下文窗口大小
    generated_prompt: str  # 生成的Prompt
    next_step: str  # 下一步
<<<<<<< HEAD
    design_analysis: str  # 设计图分析
    image_hash: Optional[str]  # 设计图哈希（用于缓存）
=======
    design_analysis: str  # 设计图分析结果
    user_prompt: Optional[str]  # 用户提供的提示词
>>>>>>> 82c1bcc0

# 定义系统提示模板
SYSTEM_PROMPT = """你是一个专业的设计图Prompt生成专家，擅长将设计图转换为详细的开发提示词。
你的任务是根据用户上传的设计图和选择的技术栈({tech_stack})，生成一个详细的开发提示词。

请遵循以下指南：
1. 仔细分析设计图的UI元素、布局和交互
2. 考虑{tech_stack}技术栈的特性和最佳实践
3. 生成的提示词应包含：
   - 设计图的详细描述
   - UI组件的层次结构
   - 布局和排版要求
   - 交互和动画效果
   - 技术实现建议
   - 适配和响应式设计要求

历史相似设计图的提示词可以作为参考，但请确保生成的提示词针对当前设计图的特点。

相似设计图提示词参考：
{similar_designs}
"""

class DesignPromptAgent:
    """设计图Prompt生成Agent"""
    
    # 添加缓存相关的类变量
    _prompt_cache = {}  # 内存缓存：{图像哈希}_{技术栈} -> 生成的Prompt
    _prompt_cache_file = None  # 缓存文件路径
    _cache_expiry = 30 * 24 * 60 * 60  # 缓存过期时间（30天）
    _max_cache_size = 50  # 最大缓存条目数
    
    def __init__(
        self,
        vector_store: Optional[VectorStore] = None,
        design_processor: Optional[DesignImageProcessor] = None,
        temperature: float = None,
        max_tokens: int = None
    ):
        """初始化设计图Prompt生成Agent
        
        Args:
            vector_store: 向量存储对象
            design_processor: 设计图处理器
            temperature: 温度
            max_tokens: 最大Token数
        """
        # 确保所有必要的目录存在
        ensure_directories()
        
        # 记录模型配置信息
        logger.info("初始化DesignPromptAgent")
        logger.info(f"环境配置检查 - OPENAI_API_KEY: {'已设置' if settings.OPENAI_API_KEY else '未设置'}")
        logger.info(f"环境配置检查 - DESIGN_PROMPT_MODEL: {settings.DESIGN_PROMPT_MODEL or '未设置'}")
        logger.info(f"环境配置检查 - OPENAI_BASE_URL: {settings.OPENAI_BASE_URL or '未设置'}")
        
        # 检查必要的配置
        if not settings.OPENAI_API_KEY:
            logger.warning("OPENAI_API_KEY未设置，这将影响提示词生成功能")
            
        if not settings.DESIGN_PROMPT_MODEL:
            logger.warning("DESIGN_PROMPT_MODEL未设置，这将导致提示词生成失败")
        
        self.vector_store = vector_store if vector_store else VectorStore()
        self.design_processor = design_processor if design_processor else DesignImageProcessor(self.vector_store)
        self.temperature = temperature if temperature is not None else settings.DESIGN_PROMPT_CONFIG["temperature"]
        self.max_tokens = max_tokens if max_tokens is not None else settings.DESIGN_PROMPT_CONFIG["max_tokens"]
        
        # 记录使用的最终配置
        logger.info(f"使用的配置 - temperature: {self.temperature}, max_tokens: {self.max_tokens}")
        
        # 初始化LangChain ChatOpenAI客户端 (替代OpenAI客户端)
        try:
            # 获取超时参数
            timeout = 60.0  # 默认值
            try:
                timeout = settings.OPENAI_TIMEOUT
            except AttributeError:
                logger.warning("未找到OPENAI_TIMEOUT配置，使用默认值60秒")
                
            self.llm = ChatOpenAI(
                api_key=settings.OPENAI_API_KEY,
                base_url=settings.OPENAI_BASE_URL,
                model_name=settings.DESIGN_PROMPT_MODEL,
                temperature=self.temperature,
                max_tokens=self.max_tokens,
                timeout=timeout,
                max_retries=3,
                verbose=True,
                streaming=False,
                default_headers={
                    "Content-Type": "application/json",
                    "Authorization": f"Bearer {settings.OPENAI_API_KEY}"
                }
            )
            logger.info(f"LangChain ChatOpenAI客户端初始化成功，使用模型: {settings.DESIGN_PROMPT_MODEL}")
            logger.info(f"基础URL: {settings.OPENAI_BASE_URL}")
        except Exception as e:
            logger.error(f"ChatOpenAI客户端初始化失败: {str(e)}")
            raise
            
        # 确保设置了模型名称
        if not hasattr(settings, 'DESIGN_PROMPT_MODEL') or not settings.DESIGN_PROMPT_MODEL:
            logger.error("DESIGN_PROMPT_MODEL未在配置中设置，将使用配置文件中的默认值")
            # 尝试从配置中获取模型名称
            model_name = settings.DESIGN_PROMPT_CONFIG.get("model", settings.DEFAULT_MODEL_NAME)
            if not model_name:
                logger.error("无法确定要使用的模型名称，请检查配置")
            else:
                logger.info(f"将使用配置文件中指定的模型: {model_name}")
        else:
            logger.info(f"将使用环境变量设置的模型: {settings.DESIGN_PROMPT_MODEL}")
        
        # 初始化工作流图
        self.workflow = self._build_workflow()
        
<<<<<<< HEAD
        # 加载提示词缓存
        self._prompt_cache_file = Path(settings.DATA_DIR) / "prompt_cache.json"
        # 确保数据目录存在
        self._prompt_cache_file.parent.mkdir(parents=True, exist_ok=True)
        # 设置类变量
        DesignPromptAgent._prompt_cache_file = self._prompt_cache_file
=======
        # 添加Prompt生成结果缓存
        self.prompt_cache = {}
        self.cache_file = Path(settings.UPLOAD_DIR) / "prompt_cache.json"
>>>>>>> 82c1bcc0
        self._load_prompt_cache()
        
        logger.info("设计图Prompt生成Agent初始化完成")
    
    def _load_prompt_cache(self):
<<<<<<< HEAD
        """加载Prompt缓存"""
        try:
            if DesignPromptAgent._prompt_cache_file.exists():
                with open(DesignPromptAgent._prompt_cache_file, 'r', encoding='utf-8') as f:
                    cache_data = json.load(f)
                    # 过滤掉过期的缓存项
                    current_time = time.time()
                    DesignPromptAgent._prompt_cache = {
                        k: v for k, v in cache_data.items()
                        if current_time - v.get('timestamp', 0) < self._cache_expiry
                    }
                logger.info(f"加载了 {len(DesignPromptAgent._prompt_cache)} 个设计图Prompt缓存")
            else:
                logger.info("没有找到设计图Prompt缓存文件，将创建新缓存")
                DesignPromptAgent._prompt_cache = {}
        except Exception as e:
            logger.error(f"加载设计图Prompt缓存失败: {str(e)}")
            DesignPromptAgent._prompt_cache = {}
    
    def _save_prompt_cache(self):
        """保存Prompt缓存"""
        try:
            # 确保缓存文件已初始化
            if DesignPromptAgent._prompt_cache_file is None:
                logger.warning("缓存文件路径未初始化，无法保存缓存")
                return
                
            # 确保目录存在
            DesignPromptAgent._prompt_cache_file.parent.mkdir(parents=True, exist_ok=True)
            
            with open(DesignPromptAgent._prompt_cache_file, 'w', encoding='utf-8') as f:
                json.dump(DesignPromptAgent._prompt_cache, f, ensure_ascii=False)
            logger.info(f"已保存 {len(DesignPromptAgent._prompt_cache)} 个设计图Prompt缓存")
        except Exception as e:
            logger.error(f"保存设计图Prompt缓存失败: {str(e)}")
            # 记录更详细的错误信息以便调试
            import traceback
            logger.error(f"缓存保存错误详情: {traceback.format_exc()}")
    
    def _get_cache_key(self, image_hash: str, tech_stack: str) -> str:
        """获取缓存键
        
        Args:
            image_hash: 图像哈希
            tech_stack: 技术栈
=======
        """加载Prompt生成结果缓存"""
        try:
            if self.cache_file.exists():
                with open(self.cache_file, "r", encoding="utf-8") as f:
                    self.prompt_cache = json.load(f)
                logger.info(f"已加载Prompt生成结果缓存: {len(self.prompt_cache)}条记录")
            else:
                logger.info("Prompt生成结果缓存文件不存在，将创建新缓存")
                self.prompt_cache = {}
        except Exception as e:
            logger.error(f"加载Prompt生成结果缓存失败: {str(e)}")
            self.prompt_cache = {}
    
    def _save_prompt_cache(self):
        """保存Prompt生成结果缓存"""
        try:
            # 限制缓存大小，最多保留100条记录
            if len(self.prompt_cache) > 100:
                # 按时间戳排序，保留最新的100条
                sorted_cache = sorted(
                    self.prompt_cache.items(), 
                    key=lambda x: x[1].get("timestamp", 0),
                    reverse=True
                )
                self.prompt_cache = dict(sorted_cache[:100])
            
            with open(self.cache_file, "w", encoding="utf-8") as f:
                json.dump(self.prompt_cache, f, ensure_ascii=False, indent=2)
            logger.info(f"已保存Prompt生成结果缓存: {len(self.prompt_cache)}条记录")
        except Exception as e:
            logger.error(f"保存Prompt生成结果缓存失败: {str(e)}")
    
    def _get_cache_key(self, state: DesignPromptState) -> str:
        """生成缓存键
        
        Args:
            state: 当前状态
>>>>>>> 82c1bcc0
            
        Returns:
            str: 缓存键
        """
<<<<<<< HEAD
        return f"{image_hash}_{tech_stack}"
    
    def _prune_cache_if_needed(self):
        """如果缓存大小超过限制，清理最旧的缓存项"""
        if len(DesignPromptAgent._prompt_cache) > self._max_cache_size:
            # 按时间戳排序
            sorted_items = sorted(
                DesignPromptAgent._prompt_cache.items(),
                key=lambda x: x[1].get('timestamp', 0)
            )
            # 移除最旧的项，直到缓存大小符合限制
            items_to_remove = len(sorted_items) - self._max_cache_size
            for i in range(items_to_remove):
                del DesignPromptAgent._prompt_cache[sorted_items[i][0]]
            logger.info(f"清理了 {items_to_remove} 个旧的缓存项")
            
=======
        import hashlib
        # 使用设计图ID、技术栈和用户提示词生成缓存键
        key_parts = [
            state["design_image_id"],
            state["tech_stack"],
            state.get("user_prompt", "")
        ]
        key_str = "_".join([str(part) for part in key_parts])
        return hashlib.md5(key_str.encode()).hexdigest()
    
>>>>>>> 82c1bcc0
    def _build_workflow(self) -> StateGraph:
        """构建工作流图
        
        Returns:
            StateGraph: 工作流图
        """
        # 创建工作流图
        workflow = StateGraph(DesignPromptState)
        
        # 添加节点
        workflow.add_node("retrieve_similar_designs", self._retrieve_similar_designs)
        workflow.add_node("retrieve_history_prompts", self._retrieve_history_prompts)
        workflow.add_node("analyze_design", self._analyze_design)
        workflow.add_node("generate_prompt", self._generate_prompt)
        
        # 定义工作流
        workflow.add_edge("retrieve_similar_designs", "retrieve_history_prompts")
        workflow.add_edge("retrieve_history_prompts", "analyze_design")
        workflow.add_edge("analyze_design", "generate_prompt")
        workflow.add_edge("generate_prompt", END)
        
        # 设置入口节点
        workflow.set_entry_point("retrieve_similar_designs")
        
        # 编译工作流
        return workflow.compile()
    
    async def _retrieve_similar_designs(self, state: DesignPromptState) -> DesignPromptState:
        """检索相似设计图
        
        Args:
            state: 当前状态
            
        Returns:
            DesignPromptState: 更新后的状态
        """
        try:
            logger.info(f"检索相似设计图，技术栈: {state['tech_stack']}")
            
            # 检索相似设计图
            similar_designs = await self.design_processor.search_similar_designs(
                tech_stack=state["tech_stack"],
                limit=state["retriever_top_k"]
            )
            
            # 更新状态
            state["similar_designs"] = similar_designs
            state["next_step"] = "retrieve_history_prompts"
            
            # 添加系统消息
            messages = state.get("messages", [])
            messages.append({
                "role": "system",
                "content": f"已检索到 {len(similar_designs)} 个相似设计图"
            })
            state["messages"] = messages
            
            return state
            
        except Exception as e:
            logger.error(f"检索相似设计图失败: {str(e)}")
            
            # 更新状态
            state["similar_designs"] = []
            state["next_step"] = "retrieve_history_prompts"
            
            # 添加错误消息
            messages = state.get("messages", [])
            messages.append({
                "role": "system",
                "content": f"检索相似设计图失败: {str(e)}"
            })
            state["messages"] = messages
            
            return state
    
    async def _retrieve_history_prompts(self, state: DesignPromptState) -> DesignPromptState:
        """检索历史Prompt
        
        Args:
            state: 当前状态
            
        Returns:
            DesignPromptState: 更新后的状态
        """
        try:
            logger.info(f"检索历史Prompt，技术栈: {state['tech_stack']}")
            
            # 构建查询
            query = f"技术栈: {state['tech_stack']} 设计图Prompt"
            
            # 检索历史Prompt
            history_prompts = await self.vector_store.search_texts(
                query=query,
                limit=state["retriever_top_k"],
                search_type=state["rag_method"]
            )
            
            # 过滤结果，只返回设计图Prompt
            filtered_prompts = []
            for prompt in history_prompts:
                metadata = prompt.get("metadata", {})
                if metadata.get("type") == "design_prompt" and metadata.get("tech_stack") == state["tech_stack"]:
                    filtered_prompts.append(prompt)
            
            # 更新状态
            state["history_prompts"] = filtered_prompts
            state["next_step"] = "analyze_design"
            
            # 添加系统消息
            messages = state.get("messages", [])
            messages.append({
                "role": "system",
                "content": f"已检索到 {len(filtered_prompts)} 个历史Prompt"
            })
            state["messages"] = messages
            
            return state
            
        except Exception as e:
            logger.error(f"检索历史Prompt失败: {str(e)}")
            
            # 更新状态
            state["history_prompts"] = []
            state["next_step"] = "analyze_design"
            
            # 添加错误消息
            messages = state.get("messages", [])
            messages.append({
                "role": "system",
                "content": f"检索历史Prompt失败: {str(e)}"
            })
            state["messages"] = messages
            
            return state
    
    async def _analyze_design(self, state: DesignPromptState) -> DesignPromptState:
        """分析设计图
        
        Args:
            state: 当前状态
            
        Returns:
            DesignPromptState: 更新后的状态
        """
        try:
            logger.info(f"开始分析设计图: {state['design_image_id']}")
            logger.info(f"设计图路径: {state['design_image_path']}")
            logger.info(f"技术栈: {state['tech_stack']}")
            
            # 验证设计图路径
            if not os.path.exists(state["design_image_path"]):
                logger.error(f"设计图文件不存在: {state['design_image_path']}")
                # 使用默认的分析结果
                state["design_analysis"] = self._generate_default_analysis(state)
                state["next_step"] = "generate_prompt"
                return self._add_error_message(state, f"设计图文件不存在: {state['design_image_path']}")
            else:
                logger.info(f"设计图文件存在: {state['design_image_path']}")
                file_size = os.path.getsize(state["design_image_path"])
                logger.info(f"设计图文件大小: {file_size} 字节")
            
            # 读取图片数据
            try:
                with open(state["design_image_path"], "rb") as f:
                    image_data = f.read()
                logger.info(f"成功读取图片数据，大小: {len(image_data)} 字节")
            except Exception as read_error:
                logger.error(f"读取图片数据失败: {str(read_error)}")
                import traceback
                logger.error(f"详细错误信息: {traceback.format_exc()}")
                # 使用默认的分析结果
                state["design_analysis"] = self._generate_default_analysis(state)
                state["next_step"] = "generate_prompt"
                return self._add_error_message(state, f"读取图片数据失败: {str(read_error)}")
            
            # 分析设计图
            try:
                logger.info("开始调用 design_processor.process_image 方法")
                result = await self.design_processor.process_image(
                    file_content=image_data,
                    file_name=os.path.basename(state["design_image_path"])
                )
                logger.info(f"design_processor.process_image 方法调用完成，结果: {result.get('id', '')}")
            except Exception as process_error:
                logger.error(f"调用 design_processor.process_image 方法失败: {str(process_error)}")
                import traceback
                logger.error(f"详细错误信息: {traceback.format_exc()}")
                # 使用默认的分析结果
                state["design_analysis"] = self._generate_default_analysis(state)
                state["next_step"] = "generate_prompt"
                return self._add_error_message(state, f"调用 design_processor.process_image 方法失败: {str(process_error)}")
            
            # 添加分析结果到状态
            state["design_analysis"] = result["analysis"]
            logger.info(f"分析结果长度: {len(result['analysis'])} 字符")
            
            # 添加系统消息
            messages = state.get("messages", [])
            messages.append({
                "role": "system",
                "content": f"设计图分析完成，分析结果长度: {len(result['analysis'])} 字符"
            })
            messages.append({
                "role": "assistant",
                "content": result["analysis"]
            })
            state["messages"] = messages
            state["next_step"] = "generate_prompt"
            
            return state
            
        except Exception as e:
            logger.error(f"分析设计图失败: {str(e)}")
            logger.error(f"设计图路径: {state.get('design_image_path')}")
            logger.error(f"技术栈: {state.get('tech_stack')}")
            import traceback
            logger.error(f"详细错误信息: {traceback.format_exc()}")
            
            # 使用默认的分析结果
            state["design_analysis"] = self._generate_default_analysis(state)
            state["next_step"] = "generate_prompt"
            return self._add_error_message(state, f"分析设计图失败: {str(e)}")
            
    def _generate_default_analysis(self, state: DesignPromptState) -> str:
        """生成默认分析结果
        
        Args:
            state: 当前状态
            
        Returns:
            str: 默认分析结果
        """
        tech_stack = state["tech_stack"]
        design_image_path = state["design_image_path"]
        filename = os.path.basename(design_image_path)
        
        return f"""基于{tech_stack}平台的界面分析：

1. 页面整体布局和结构：
   - 请检查设计图文件是否正确上传
   - 当前无法获取具体的设计图分析结果
   - 文件名: {filename}
   - 文件路径: {design_image_path}

2. UI组件和样式：
   - 建议重新上传设计图
   - 确保图片格式正确（支持jpg、png、webp）
   - 图片大小不超过5MB

3. 颜色主题：
   - 暂时无法分析具体的颜色主题
   - 建议使用{tech_stack}标准设计规范

4. 交互设计：
   - 暂时无法分析具体的交互设计
   - 建议参考{tech_stack}官方交互指南

5. 注意事项：
   - 请确保网络连接正常
   - 检查API密钥配置
   - 如果问题持续，请联系技术支持"""
   
    def _add_error_message(self, state: DesignPromptState, error_message: str) -> DesignPromptState:
        """添加错误消息到状态
        
        Args:
            state: 当前状态
            error_message: 错误消息
            
        Returns:
            DesignPromptState: 更新后的状态
        """
        messages = state.get("messages", [])
        messages.append({
            "role": "system",
            "content": f"分析设计图失败: {error_message}\n使用默认分析模板。"
        })
        messages.append({
            "role": "assistant",
            "content": state["design_analysis"]
        })
        state["messages"] = messages
        return state
    
    async def _generate_prompt(self, state: DesignPromptState) -> DesignPromptState:
        """生成设计图提示词"""
        logger.info(f"开始生成设计图提示词，使用模型: {settings.DESIGN_PROMPT_MODEL}")
        logger.info(f"模型配置参数: temperature={state['temperature']}, max_tokens={self.max_tokens}")
        
        if not settings.DESIGN_PROMPT_MODEL:
            logger.error("设计提示词模型未配置! 请检查.env文件中的DESIGN_PROMPT_MODEL设置")
            raise ValueError("设计提示词模型未配置，无法生成提示词")
            
        try:
            logger.info("生成设计图Prompt")
            
            # 验证是否有设计图分析结果
            if not state.get("design_analysis"):
                raise ValueError("没有获取到设计图分析结果")
            
            # 格式化相似设计图信息
            similar_designs_text = self._format_similar_designs(state["similar_designs"])
            
            # 格式化历史Prompt信息
            history_prompts_text = self._format_history_prompts(state["history_prompts"])
            
            # 创建提示模板
            system_prompt = """你是一个专业的设计图Prompt生成专家。请基于以下设计图分析结果，生成一个详细的开发提示词。
要求提示词必须：
1. 完全基于提供的设计图分析结果
2. 包含所有具体的UI组件和它们的确切位置、样式
3. 详细描述实际的颜色值、字体大小、间距等具体数值
4. 明确指出所有交互行为和动画效果的具体实现方式
5. 提供符合技术栈特性的具体实现建议
6. 说明适配要求和响应式设计方案

设计图分析结果：
{design_analysis}

技术栈：{tech_stack}

相似设计参考：
{similar_designs}

请生成一个结构化的开发提示词，包含以下部分：
1. 设计图详细描述
2. UI组件层次结构（包含具体的布局类型和属性）
3. 布局和排版要求（包含具体的尺寸、边距、对齐方式）
4. 交互和动画效果（包含具体的触发条件和动画参数）
5. 技术实现建议（针对该技术栈的具体实现方案）
<<<<<<< HEAD
6. 适配和响应式设计要求（具体的断点和适配策略）

历史Prompt参考：
{history_prompts}"""
=======
6. 适配和响应式设计要求（具体的断点和适配策略）"""
            
            # 如果有历史Prompt，添加到系统提示中
            if history_prompts_text:
                system_prompt += "\n\n历史Prompt参考：\n{history_prompts}"
                
            # 如果有用户提供的提示词，添加到系统提示中
            if state.get("user_prompt"):
                system_prompt += f"\n\n用户提供的额外指导：\n{state['user_prompt']}"
>>>>>>> 82c1bcc0
            
            # 使用设计图分析和上下文替换占位符
            system_prompt_filled = system_prompt.format(
                design_analysis=state["design_analysis"],
                tech_stack=state["tech_stack"],
                similar_designs=similar_designs_text,
                history_prompts=history_prompts_text
            )
            
            # 创建LangChain消息列表
            from langchain_core.messages import SystemMessage, HumanMessage
            messages = [SystemMessage(content=system_prompt_filled)]
            
<<<<<<< HEAD
            # 使用LangChain ChatOpenAI模型生成Prompt
            try:
                logger.info(f"使用LangChain方式调用模型 {settings.DESIGN_PROMPT_MODEL} 生成Prompt")
                
                # 设置超时参数，确保安全获取
                timeout = 60.0  # 默认值
                try:
                    timeout = settings.OPENAI_TIMEOUT
                    logger.info(f"使用配置的超时设置: {timeout}秒")
                except AttributeError:
                    logger.warning("未找到OPENAI_TIMEOUT配置，使用默认值60秒")
                
                logger.info(f"请求参数: temperature={state['temperature']}, max_tokens={self.max_tokens}, timeout={timeout}")
                
                # 添加重试机制
                max_retries = 3
                retry_delay = 1  # 初始延迟1秒
                last_error = None
                
                for attempt in range(max_retries):
                    try:
                        if attempt > 0:
                            logger.warning(f"第{attempt+1}次尝试调用LangChain生成提示词 (重试 {attempt}/{max_retries})")
                            # 使用指数退避策略
                            await asyncio.sleep(retry_delay * (2 ** (attempt - 1)))
                            
                        # 检查模型是否存在
                        if not settings.DESIGN_PROMPT_MODEL:
                            raise ValueError("DESIGN_PROMPT_MODEL未设置，请检查环境变量配置")
                        
                        # 动态更新温度参数，确保使用请求中的temperature
                        self.llm.temperature = state["temperature"]

                        # 使用LangChain调用模型
                        logger.info("调用LangChain ChatOpenAI开始...")
                        response = await self.llm.ainvoke(messages)
                        logger.info(f"LangChain调用完成，获取到响应类型: {type(response)}")
                        
                        # 提取生成的内容
                        generated_prompt = response.content
                        
                        # 记录令牌使用信息（如果可用）
                        if hasattr(response, 'token_usage'):
                            token_usage = response.token_usage
                            logger.info(f"令牌使用情况: {token_usage}")
                        else:
                            # Claude模型没有token_usage属性，尝试估算
                            if "claude" in settings.DESIGN_PROMPT_MODEL.lower():
                                # 粗略估计Claude模型的token用量
                                # 使用字符数作为简单估算（大约4个字符=1个token）
                                prompt_text = "".join([m.content for m in messages])
                                prompt_tokens = len(prompt_text) // 4
                                completion_tokens = len(generated_prompt) // 4
                                total_tokens = prompt_tokens + completion_tokens
                                
                                token_usage = {
                                    "prompt_tokens": prompt_tokens,
                                    "completion_tokens": completion_tokens, 
                                    "total_tokens": total_tokens
                                }
                                logger.info(f"估算的Claude令牌使用情况: {token_usage}")
                            else:
                                # 其他模型设置默认的token使用情况
                                token_usage = {
                                    "prompt_tokens": 0,
                                    "completion_tokens": 0, 
                                    "total_tokens": 0
                                }
                                logger.info("无法从响应中获取令牌使用信息")
                            
                        logger.info(f"成功获取LangChain响应，使用模型: {settings.DESIGN_PROMPT_MODEL}")
                        break
                        
                    except Exception as e:
                        last_error = e
                        logger.warning(f"LangChain调用失败 (尝试 {attempt+1}/{max_retries}): {str(e)}")
                        
                        # 如果已经是最后一次尝试，则不再继续
                        if attempt == max_retries - 1:
                            logger.error(f"所有重试都失败，最后错误: {str(last_error)}")
                            raise last_error
                
                if not generated_prompt or len(generated_prompt.strip()) < 100:
                    raise ValueError(f"生成的Prompt过短或为空: {generated_prompt}")
                
                logger.info(f"成功生成Prompt, 估计总Token用量: {token_usage.get('total_tokens', 'unknown')}")
                prompt = generated_prompt
                
            except Exception as e:
                # 记录错误但不中断流程
                logger.error(f"生成Prompt失败: {str(e)}")
                
                # 创建一个更丰富的默认Prompt
                tech_stack = state["tech_stack"]
                # 提取设计分析中的关键信息（如果有）
                design_preview = ""
                if state.get("design_analysis") and len(state["design_analysis"]) > 200:
                    design_preview = state["design_analysis"][:200] + "..."
                
                prompt = f"""# {tech_stack}应用开发提示词

## 设计图详细描述
基于提供的设计分析，这是一个{tech_stack}应用界面，需要根据分析结果实现相应的UI和功能。

{design_preview}

**注意：** 此提示词是因LangChain API调用失败而自动生成的默认内容。
错误信息: {str(e)}

## UI组件层次结构
请参考设计图分析中的UI组件清单，构建合适的布局结构。

## 布局和排版要求
根据设计图分析中的布局结构分析部分实现布局。

## 交互和动画效果
参考设计图分析中的交互设计细节实现相应的交互效果。

## 技术实现建议
使用{tech_stack}标准开发实践和组件库实现此界面。

## 适配和响应式设计要求
确保应用在不同尺寸的设备上都能良好显示。

*此提示词为系统默认生成，请结合设计图分析完善具体实现细节。*
"""
                # 添加警告消息
                messages.append(HumanMessage(content=f"警告: 使用LLM生成Prompt失败: {str(e)}。已使用默认模板生成Prompt。"))
                
                # 设置默认token使用量
                token_usage = {
                    "prompt_tokens": 0,
                    "completion_tokens": 0,
                    "total_tokens": 0
                }
            
            # 更新状态
            state["generated_prompt"] = prompt
            state["messages"] = state.get("messages", []) + [{"role": "assistant", "content": prompt}]
            state["token_usage"] = token_usage
            state["next_step"] = "complete"
=======
            # 添加重试逻辑
            max_retries = 3
            retry_count = 0
            backoff_time = 1.0
            
            while retry_count < max_retries:
                try:
                    # 生成Prompt
                    logger.info(f"尝试生成Prompt (尝试 {retry_count + 1}/{max_retries})")
                    generated_prompt = await self.llm.ainvoke(prompt)
                    
                    # 更新状态
                    state["generated_prompt"] = generated_prompt.content
                    
                    # 添加AI消息
                    messages = state.get("messages", [])
                    messages.append({
                        "role": "ai",
                        "content": generated_prompt.content
                    })
                    state["messages"] = messages
                    
                    logger.info("成功生成Prompt")
                    return state
                    
                except Exception as retry_error:
                    retry_count += 1
                    logger.warning(f"生成Prompt失败 (尝试 {retry_count}/{max_retries}): {str(retry_error)}")
                    
                    if retry_count >= max_retries:
                        # 达到最大重试次数，抛出异常
                        raise
                    
                    # 指数退避
                    await asyncio.sleep(backoff_time)
                    backoff_time *= 2
            
            # 不应该到达这里，但为了安全起见
            raise ValueError("达到最大重试次数后仍然失败")
            
        except Exception as e:
            logger.error(f"生成Prompt失败: {str(e)}")
            
            # 如果是OpenAI API的500错误，提供更友好的错误消息
            error_msg = str(e)
            if "500" in error_msg and "Internal Error" in error_msg:
                error_msg = "OpenAI API服务器暂时不可用，请稍后重试。"
>>>>>>> 82c1bcc0
            
            # 兜底策略：使用设计图分析结果作为prompt
            logger.info("使用设计图分析结果作为兜底prompt")
            
<<<<<<< HEAD
        except Exception as e:
            logger.error(f"生成Prompt失败: {str(e)}")
            import traceback
            logger.error(f"生成Prompt详细错误: {traceback.format_exc()}")
            
            # 构建一个更详细的错误响应
            error_message = f"生成过程发生错误: {str(e)}"
            error_prompt = f"""# {state.get('tech_stack', 'Android')}应用开发提示词

## 生成失败

无法基于设计图生成开发提示词，请检查以下可能的原因：
1. API调用超时或连接问题
2. 模型配置错误（如使用了不兼容的模型）
3. 服务器内部错误

详细错误信息: {str(e)}

### 建议解决方案
1. 检查网络连接和API服务状态
2. 确认.env文件中的模型配置是否正确
3. 查看服务器日志获取更多信息
4. 尝试使用不同的设计图或技术栈
"""
            
            # 返回错误结果
            return {
                "error": error_message,
                "generated_prompt": error_prompt,
                "tech_stack": state.get("tech_stack", "Android"),
                "design_image_id": state.get("design_image_id", "未知"),
                "cache_hit": False
            }
=======
            # 将设计图分析结果格式化为结构化的prompt
            design_analysis = state.get("design_analysis", {})
            tech_stack = state.get("tech_stack", "未知技术栈")
            
            # 构建兜底prompt
            fallback_prompt = self._build_fallback_prompt(design_analysis, tech_stack)
            
            # 更新状态
            state["generated_prompt"] = fallback_prompt
            
            # 添加系统消息
            messages = state.get("messages", [])
            messages.append({
                "role": "system",
                "content": f"生成Prompt失败: {error_msg}，使用设计图分析结果作为兜底prompt。"
            })
            messages.append({
                "role": "ai",
                "content": fallback_prompt
            })
            state["messages"] = messages
            
            return state
            
    def _build_fallback_prompt(self, design_analysis: Dict[str, Any], tech_stack: str) -> str:
        """构建兜底prompt
        
        Args:
            design_analysis: 设计图分析结果
            tech_stack: 技术栈
            
        Returns:
            str: 兜底prompt
        """
        try:
            # 提取设计图分析结果中的各个部分
            design_style = design_analysis.get("design_style", "现代简约风格")
            layout = design_analysis.get("layout", "网格布局")
            color_scheme = design_analysis.get("color_scheme", "浅色背景，深色文本")
            
            # 处理UI组件
            ui_components_text = ""
            ui_components = design_analysis.get("ui_components", [])
            if isinstance(ui_components, list) and ui_components:
                ui_components_text = "UI组件包括：\n"
                for i, component in enumerate(ui_components):
                    if isinstance(component, dict):
                        name = component.get("name", f"组件{i+1}")
                        description = component.get("description", "")
                        ui_components_text += f"- {name}: {description}\n"
                    else:
                        ui_components_text += f"- {component}\n"
            elif isinstance(ui_components, str):
                ui_components_text = f"UI组件：{ui_components}\n"
                
            interaction_elements = design_analysis.get("interaction_elements", "点击交互")
            usability = design_analysis.get("usability", "良好的可用性")
            tech_implementation = design_analysis.get("tech_implementation", f"使用{tech_stack}原生组件实现")
            
            # 构建结构化的prompt
            fallback_prompt = f"""1. 设计图详细描述：
{design_style}。{layout}。{color_scheme}。

2. UI组件层次结构：
{ui_components_text}

3. 布局和排版要求：
{layout}
- 使用适当的边距和对齐方式确保界面整洁
- 组件间距保持一致，建议使用8dp的基础间距
- 文本大小根据重要性分级，标题16sp，正文14sp

4. 交互和动画效果：
{interaction_elements}
- 点击时使用轻微的缩放和透明度变化提供反馈
- 页面切换使用自然的过渡动画

5. 技术实现建议：
{tech_implementation}
- 针对{tech_stack}技术栈，使用原生组件库
- 遵循{tech_stack}的设计规范和最佳实践

6. 适配和响应式设计要求：
- 支持不同尺寸的设备，从小屏手机到平板
- 使用弹性布局确保在不同屏幕上的一致性展示
- 横竖屏切换时保持良好的用户体验
"""
            
            return fallback_prompt
            
        except Exception as e:
            logger.error(f"构建兜底prompt失败: {str(e)}")
            # 如果构建失败，返回一个非常基础的prompt
            return f"""1. 设计图详细描述：
该设计采用现代简约风格，布局清晰。

2. UI组件层次结构：
包含多个基础UI组件，布局合理。

3. 布局和排版要求：
使用标准的{tech_stack}布局组件，保持一致的间距和对齐。

4. 交互和动画效果：
实现基础的点击交互，提供适当的视觉反馈。

5. 技术实现建议：
使用{tech_stack}标准组件库实现界面。

6. 适配和响应式设计要求：
确保在不同尺寸的设备上正常显示。
"""
>>>>>>> 82c1bcc0
    
    def _format_similar_designs(self, similar_designs: List[Dict[str, Any]]) -> str:
        """格式化相似设计图信息
        
        Args:
            similar_designs: 相似设计图列表
            
        Returns:
            str: 格式化后的相似设计图信息
        """
        if not similar_designs:
            return "没有找到相似的设计图。"
            
        formatted_text = ""
        for i, design in enumerate(similar_designs, 1):
            metadata = design.get("metadata", {})
            prompt = design.get("prompt", "无提示词")
            tech_stack = metadata.get("tech_stack", "未知")
            
            formatted_text += f"示例 {i}（技术栈: {tech_stack}）:\n{prompt}\n\n"
            
        return formatted_text
    
    def _format_history_prompts(self, history_prompts: List[Dict[str, Any]]) -> str:
        """格式化历史Prompt信息
        
        Args:
            history_prompts: 历史Prompt列表
            
        Returns:
            str: 格式化后的历史Prompt信息
        """
        if not history_prompts:
            return "没有找到相关的历史Prompt。"
            
        formatted_text = ""
        for i, prompt_data in enumerate(history_prompts, 1):
            metadata = prompt_data.get("metadata", {})
            prompt = prompt_data.get("text", "无提示词")
            tech_stack = metadata.get("tech_stack", "未知")
            created_at = metadata.get("created_at", "未知时间")
            user_modified = metadata.get("user_modified", False)
            
            formatted_text += f"历史Prompt {i}（技术栈: {tech_stack}, 创建时间: {created_at}, 用户修改: {'是' if user_modified else '否'}）:\n{prompt}\n\n"
            
        return formatted_text
    
    async def generate_design_prompt(
        self,
        tech_stack: str,
        design_image_id: str,
        design_image_path: str,
        rag_method: str = "similarity",
        retriever_top_k: int = 3,
        agent_type: str = "ReActAgent",
<<<<<<< HEAD
        temperature: float = 0.7,
        context_window_size: int = 4000,
        skip_cache: bool = False  # 新增参数，允许跳过缓存
=======
        temperature: Optional[float] = None,
        context_window_size: Optional[int] = None,
        prompt: Optional[str] = None,
>>>>>>> 82c1bcc0
    ) -> Dict[str, Any]:
        """生成设计图Prompt
        
        Args:
            tech_stack: 技术栈
            design_image_id: 设计图ID
            design_image_path: 设计图路径
            rag_method: RAG方法
            retriever_top_k: 检索Top-K
            agent_type: Agent类型
            temperature: 温度参数
            context_window_size: 上下文窗口大小
<<<<<<< HEAD
            skip_cache: 是否跳过缓存（强制重新生成）
=======
            prompt: 用户提供的提示词
>>>>>>> 82c1bcc0
            
        Returns:
            Dict[str, Any]: 生成结果
        """
        # 记录基本信息和使用的关键参数
        logger.info(f"开始生成设计图Prompt, 技术栈: {tech_stack}, 设计图ID: {design_image_id}")
        logger.info(f"生成参数: temperature={temperature}, context_window_size={context_window_size}, skip_cache={skip_cache}")
        logger.info(f"使用模型: {settings.DESIGN_PROMPT_MODEL or settings.DESIGN_PROMPT_CONFIG.get('model', '未设置')}")
        
        # 检查OpenAI API密钥是否设置
        if not settings.OPENAI_API_KEY:
            logger.error("OPENAI_API_KEY未设置，无法生成Prompt")
            return {
                "error": "OPENAI_API_KEY未设置，请检查环境变量配置",
                "generated_prompt": f"# {tech_stack}应用开发提示词\n\n## 错误\nOpenAI API密钥未设置，无法生成Prompt。"
            }
            
        # 检查生成模型是否设置
        model_to_use = settings.DESIGN_PROMPT_MODEL or settings.DESIGN_PROMPT_CONFIG.get('model')
        if not model_to_use:
            logger.error("生成模型未设置，无法生成Prompt")
            return {
                "error": "生成模型未设置，请检查环境变量或配置文件",
                "generated_prompt": f"# {tech_stack}应用开发提示词\n\n## 错误\n生成模型未设置，无法生成Prompt。"
            }
            
        try:
<<<<<<< HEAD
            # 计算设计图哈希值用于缓存查找
            image_hash = self._calculate_image_hash(design_image_path)
            if image_hash:
                logger.info(f"设计图哈希值: {image_hash}")
                
                # 检查缓存（除非明确要求跳过）
                if not skip_cache:
                    cache_key = self._get_cache_key(image_hash, tech_stack)
                    if cache_key in self._prompt_cache:
                        cache_entry = self._prompt_cache[cache_key]
                        # 检查缓存是否过期
                        if time.time() - cache_entry["timestamp"] < self._cache_expiry:
                            logger.info(f"从缓存获取Prompt: {cache_key}")
                            
                            # 构建响应
                            return {
                                "generated_prompt": cache_entry["prompt"],
                                "tech_stack": tech_stack,
                                "design_image_id": design_image_id,
                                "similar_designs": cache_entry.get("similar_designs", []),
                                "history_prompts": cache_entry.get("history_prompts", []),
                                "has_history_context": cache_entry.get("has_history_context", False),
                                "design_analysis": cache_entry.get("design_analysis", ""),
                                "rag_info": cache_entry.get("rag_info", {}),
                                "generation_time": cache_entry.get("generation_time", 0),
                                "cache_hit": True
                            }
                        else:
                            logger.info(f"缓存已过期: {cache_key}")
                    else:
                        logger.info(f"缓存未命中: {cache_key}")
                else:
                    logger.info("跳过缓存检查，强制重新生成Prompt")
                
            # 初始化状态
            state = DesignPromptState(
                messages=[],
                tech_stack=tech_stack,
                design_image_id=design_image_id,
                design_image_path=design_image_path,
                similar_designs=[],
                history_prompts=[],
                rag_method=rag_method,
                retriever_top_k=retriever_top_k,
                agent_type=agent_type,
                temperature=temperature,
                context_window_size=context_window_size,
                generated_prompt="",
                next_step="retrieve_similar_designs",
                design_analysis="",
                image_hash=image_hash
            )
            
            # 记录工作流开始
            generation_start_time = time.time()
            logger.info(f"启动设计图Prompt生成工作流, 起始步骤: {state['next_step']}")
            
            # 执行设计图提示词生成工作流
            try:
                # 各个步骤的详细日志会在相应的方法内部记录
                state = await self._retrieve_similar_designs(state)
                state = await self._retrieve_history_prompts(state)
                state = await self._analyze_design(state)
                state = await self._generate_prompt(state)
                
            except Exception as e:
                logger.error(f"生成过程发生错误: {str(e)}")
                logger.exception("详细错误信息:")
                
                # 生成一个默认提示词（提示失败）
                fallback_prompt = f"""# {tech_stack}应用开发提示词

## 生成过程发生错误
无法生成完整的提示词，请尝试以下解决方案：
1. 检查API密钥配置
2. 跳过缓存重试
3. 使用不同的设计图
4. 更换技术栈

错误信息: {str(e)}

## 部分分析结果
{state.get('design_analysis', '无可用的设计分析')}
"""
                state["generated_prompt"] = fallback_prompt
                
                # 返回带有错误信息的结果
                return {
                    "error": str(e),
                    "generated_prompt": fallback_prompt,
                    "tech_stack": tech_stack,
                    "design_image_id": design_image_id,
                    "design_analysis": state.get("design_analysis", ""),
                    "similar_designs": state.get("similar_designs", []),
                    "history_prompts": state.get("history_prompts", []),
                    "has_history_context": len(state.get("history_prompts", [])) > 0,
                    "cache_hit": False
                }
            
            # 计算生成时间
            generation_time = time.time() - generation_start_time
            logger.info(f"成功完成设计图Prompt生成，耗时: {generation_time:.2f}秒")
            
            # 只有成功生成的提示词才缓存
            if image_hash and state.get("generated_prompt"):
                cache_key = self._get_cache_key(image_hash, tech_stack)
                self._prompt_cache[cache_key] = {
                    "prompt": state["generated_prompt"],
                    "timestamp": time.time(),
                    "tech_stack": tech_stack,
                    "similar_designs": state.get("similar_designs", []),
                    "history_prompts": state.get("history_prompts", []),
                    "has_history_context": len(state.get("history_prompts", [])) > 0,
                    "design_analysis": state.get("design_analysis", ""),
                    "generation_time": generation_time,
                    "rag_info": {}  # 可以添加更多RAG相关信息
                }
                # 修剪缓存以确保不超过大小限制
                self._prune_cache_if_needed()
                # 持久化缓存
                self._save_prompt_cache()
                logger.info(f"已将生成的Prompt添加到缓存: {cache_key}")
            
            # 构建返回结果
            result = {
                "generated_prompt": state["generated_prompt"],
=======
            # 初始化状态
            state: DesignPromptState = {
                "messages": [],
                "tech_stack": tech_stack,
                "design_image_id": design_image_id,
                "design_image_path": design_image_path,
                "similar_designs": [],
                "history_prompts": [],
                "rag_method": rag_method,
                "retriever_top_k": retriever_top_k,
                "agent_type": agent_type,
                "temperature": temperature or self.temperature,
                "context_window_size": context_window_size or settings.PROMPT_OPTIMIZATION_CONFIG["context_window_size"],
                "generated_prompt": "",
                "next_step": "retrieve_similar_designs",
                "design_analysis": {},
                "user_prompt": prompt,
            }
            
            # 检查缓存
            cache_key = self._get_cache_key(state)
            if cache_key in self.prompt_cache:
                cache_data = self.prompt_cache[cache_key]
                logger.info(f"从缓存中获取Prompt生成结果: {cache_key}")
                # 更新时间戳
                cache_data["timestamp"] = time.time()
                self.prompt_cache[cache_key] = cache_data
                self._save_prompt_cache()
                return cache_data["result"]
            
            # 执行工作流
            try:
                result = await self.workflow.ainvoke(state)
            except Exception as workflow_error:
                logger.error(f"工作流执行失败: {str(workflow_error)}")
                # 检查是否是OpenAI API的500错误
                error_msg = str(workflow_error)
                if "500" in error_msg and "Internal Error" in error_msg:
                    error_msg = "OpenAI API服务器暂时不可用，请稍后重试。"
                
                return {
                    "generated_prompt": "",
                    "error": error_msg,
                    "tech_stack": tech_stack,
                    "design_image_id": design_image_id,
                    "messages": state.get("messages", []),
                    "similar_designs": state.get("similar_designs", []),
                    "history_prompts": state.get("history_prompts", []),
                    "has_history_context": False,
                    "design_analysis": state.get("design_analysis", {})
                }
            
            # 保存生成的Prompt到向量数据库
            if result["generated_prompt"]:
                try:
                    await self.vector_store.add_texts(
                        texts=[result["generated_prompt"]],
                        metadatas=[{
                            "id": str(uuid.uuid4()),
                            "tech_stack": tech_stack,
                            "design_image_id": design_image_id,
                            "type": "design_prompt",
                            "created_at": datetime.now().isoformat()
                        }]
                    )
                    logger.info(f"已保存生成的Prompt到向量数据库: {design_image_id}")
                except Exception as e:
                    logger.error(f"保存Prompt到向量数据库失败: {str(e)}")
            
            # 格式化返回结果
            formatted_result = {
                "generated_prompt": result["generated_prompt"],
>>>>>>> 82c1bcc0
                "tech_stack": tech_stack,
                "design_image_id": design_image_id,
                "similar_designs": state.get("similar_designs", []),
                "history_prompts": state.get("history_prompts", []),
                "has_history_context": len(state.get("history_prompts", [])) > 0,
                "design_analysis": state.get("design_analysis", ""),
                "rag_info": {},  # 可以添加更多RAG相关信息
                "generation_time": generation_time,
                "cache_hit": False
            }
            
<<<<<<< HEAD
            # 添加Token用量信息（如果有）
            if hasattr(state, "token_usage") and state["token_usage"]:
                result["token_usage"] = state["token_usage"]
                
            return result
            
        except Exception as e:
            logger.error(f"生成Prompt失败: {str(e)}")
            import traceback
            logger.error(f"生成Prompt详细错误: {traceback.format_exc()}")
            
            # 构建一个更详细的错误响应
            error_message = f"生成过程发生错误: {str(e)}"
            error_prompt = f"""# {tech_stack}应用开发提示词

## 生成失败

无法基于设计图生成开发提示词，请检查以下可能的原因：
1. API调用超时或连接问题
2. 模型配置错误（如使用了不兼容的模型）
3. 服务器内部错误

详细错误信息: {str(e)}

### 建议解决方案
1. 检查网络连接和API服务状态
2. 确认.env文件中的模型配置是否正确
3. 查看服务器日志获取更多信息
4. 尝试使用不同的设计图或技术栈
"""
            
            # 返回错误结果
            return {
                "error": error_message,
                "generated_prompt": error_prompt,
=======
            # 保存到缓存
            self.prompt_cache[cache_key] = {
                "result": formatted_result,
                "timestamp": time.time()
            }
            self._save_prompt_cache()
            
            return formatted_result
            
        except Exception as e:
            logger.error(f"生成设计图Prompt失败: {str(e)}")
            logger.exception(e)
            
            # 检查是否是OpenAI API的500错误
            error_msg = str(e)
            if "500" in error_msg and "Internal Error" in error_msg:
                error_msg = "OpenAI API服务器暂时不可用，请稍后重试。"
            
            return {
                "generated_prompt": "",
                "error": error_msg,
>>>>>>> 82c1bcc0
                "tech_stack": tech_stack,
                "design_image_id": design_image_id,
                "cache_hit": False
            }
    
    async def save_user_modified_prompt(
        self,
        prompt: str,
        tech_stack: str,
        design_image_id: str
    ) -> Dict[str, Any]:
        """保存用户修改后的Prompt
        
        Args:
            prompt: 修改后的Prompt
            tech_stack: 技术栈
            design_image_id: 设计图ID
            
        Returns:
            Dict[str, Any]: 保存结果
        """
        try:
            # 生成唯一ID
            prompt_id = str(uuid.uuid4())
            
            # 尝试获取原始设计图的路径和哈希值
            design_image_path = None
            image_hash = None
            
            # 尝试从缓存查找设计图信息
            for cache_key, cache_entry in DesignPromptAgent._prompt_cache.items():
                if not cache_key.startswith('fail_'):  # 跳过失败记录
                    cache_result = cache_entry.get('result', {})
                    if cache_result.get('design_image_id') == design_image_id:
                        # 找到了相关的缓存项
                        image_hash = cache_result.get('image_hash')
                        if 'design_image_path' in cache_result:
                            design_image_path = cache_result.get('design_image_path')
                        break
            
            # 保存到向量数据库
            metadata = {
                "id": prompt_id,
                "tech_stack": tech_stack,
                "design_image_id": design_image_id,
                "type": "design_prompt",
                "user_modified": True,
                "created_at": datetime.now().isoformat()
            }
            
            # 如果有图像哈希，添加到元数据
            if image_hash:
                metadata["image_hash"] = image_hash
            
            # 保存到向量数据库
            await self.vector_store.add_texts(
                texts=[prompt],
                metadatas=[metadata],
                ids=[prompt_id]
            )
            
            logger.info(f"已将用户修改的Prompt保存到向量数据库，ID: {prompt_id}")
            
            # 如果有图像哈希，更新缓存
            if image_hash:
                cache_key = self._get_cache_key(image_hash, tech_stack)
                # 更新或创建缓存条目
                DesignPromptAgent._prompt_cache[cache_key] = {
                    'result': {
                        "generated_prompt": prompt,
                        "tech_stack": tech_stack,
                        "design_image_id": design_image_id,
                        "image_hash": image_hash,
                        "design_image_path": design_image_path
                    },
                    'timestamp': time.time(),
                    'tech_stack': tech_stack,
                    'user_modified': True
                }
                # 清理缓存（如果需要）
                self._prune_cache_if_needed()
                # 保存缓存到磁盘
                self._save_prompt_cache()
                logger.info(f"已将用户修改的Prompt添加到缓存: {cache_key}")
                
                # 如果有失败记录，移除它
                fail_cache_key = f"fail_{cache_key}"
                if fail_cache_key in DesignPromptAgent._prompt_cache:
                    del DesignPromptAgent._prompt_cache[fail_cache_key]
                    logger.info(f"已移除失败记录: {fail_cache_key}")
                    self._save_prompt_cache()
            
            return {
                "id": prompt_id,
                "success": True
            }
            
        except Exception as e:
            logger.error(f"保存用户修改后的Prompt失败: {str(e)}")
            return {
                "success": False,
                "error": str(e)
            }
    
    def _calculate_image_hash(self, image_path: str) -> Optional[str]:
        """计算设计图的哈希值
        
        Args:
            image_path: 设计图路径
            
        Returns:
            Optional[str]: 哈希值，如果无法计算则返回None
        """
        try:
            with open(image_path, "rb") as f:
                image_data = f.read()
            return hashlib.sha256(image_data).hexdigest()
        except Exception as e:
            logger.error(f"计算设计图哈希失败: {str(e)}")
            return None <|MERGE_RESOLUTION|>--- conflicted
+++ resolved
@@ -4,15 +4,6 @@
 import uuid
 import json
 import os
-<<<<<<< HEAD
-import time
-import hashlib
-from pathlib import Path
-=======
-from pathlib import Path
-import time
->>>>>>> 82c1bcc0
-import asyncio
 
 from langchain_openai import ChatOpenAI
 from openai import OpenAI
@@ -71,13 +62,7 @@
     context_window_size: int  # 上下文窗口大小
     generated_prompt: str  # 生成的Prompt
     next_step: str  # 下一步
-<<<<<<< HEAD
-    design_analysis: str  # 设计图分析
-    image_hash: Optional[str]  # 设计图哈希（用于缓存）
-=======
     design_analysis: str  # 设计图分析结果
-    user_prompt: Optional[str]  # 用户提供的提示词
->>>>>>> 82c1bcc0
 
 # 定义系统提示模板
 SYSTEM_PROMPT = """你是一个专业的设计图Prompt生成专家，擅长将设计图转换为详细的开发提示词。
@@ -193,141 +178,8 @@
         # 初始化工作流图
         self.workflow = self._build_workflow()
         
-<<<<<<< HEAD
-        # 加载提示词缓存
-        self._prompt_cache_file = Path(settings.DATA_DIR) / "prompt_cache.json"
-        # 确保数据目录存在
-        self._prompt_cache_file.parent.mkdir(parents=True, exist_ok=True)
-        # 设置类变量
-        DesignPromptAgent._prompt_cache_file = self._prompt_cache_file
-=======
-        # 添加Prompt生成结果缓存
-        self.prompt_cache = {}
-        self.cache_file = Path(settings.UPLOAD_DIR) / "prompt_cache.json"
->>>>>>> 82c1bcc0
-        self._load_prompt_cache()
-        
         logger.info("设计图Prompt生成Agent初始化完成")
     
-    def _load_prompt_cache(self):
-<<<<<<< HEAD
-        """加载Prompt缓存"""
-        try:
-            if DesignPromptAgent._prompt_cache_file.exists():
-                with open(DesignPromptAgent._prompt_cache_file, 'r', encoding='utf-8') as f:
-                    cache_data = json.load(f)
-                    # 过滤掉过期的缓存项
-                    current_time = time.time()
-                    DesignPromptAgent._prompt_cache = {
-                        k: v for k, v in cache_data.items()
-                        if current_time - v.get('timestamp', 0) < self._cache_expiry
-                    }
-                logger.info(f"加载了 {len(DesignPromptAgent._prompt_cache)} 个设计图Prompt缓存")
-            else:
-                logger.info("没有找到设计图Prompt缓存文件，将创建新缓存")
-                DesignPromptAgent._prompt_cache = {}
-        except Exception as e:
-            logger.error(f"加载设计图Prompt缓存失败: {str(e)}")
-            DesignPromptAgent._prompt_cache = {}
-    
-    def _save_prompt_cache(self):
-        """保存Prompt缓存"""
-        try:
-            # 确保缓存文件已初始化
-            if DesignPromptAgent._prompt_cache_file is None:
-                logger.warning("缓存文件路径未初始化，无法保存缓存")
-                return
-                
-            # 确保目录存在
-            DesignPromptAgent._prompt_cache_file.parent.mkdir(parents=True, exist_ok=True)
-            
-            with open(DesignPromptAgent._prompt_cache_file, 'w', encoding='utf-8') as f:
-                json.dump(DesignPromptAgent._prompt_cache, f, ensure_ascii=False)
-            logger.info(f"已保存 {len(DesignPromptAgent._prompt_cache)} 个设计图Prompt缓存")
-        except Exception as e:
-            logger.error(f"保存设计图Prompt缓存失败: {str(e)}")
-            # 记录更详细的错误信息以便调试
-            import traceback
-            logger.error(f"缓存保存错误详情: {traceback.format_exc()}")
-    
-    def _get_cache_key(self, image_hash: str, tech_stack: str) -> str:
-        """获取缓存键
-        
-        Args:
-            image_hash: 图像哈希
-            tech_stack: 技术栈
-=======
-        """加载Prompt生成结果缓存"""
-        try:
-            if self.cache_file.exists():
-                with open(self.cache_file, "r", encoding="utf-8") as f:
-                    self.prompt_cache = json.load(f)
-                logger.info(f"已加载Prompt生成结果缓存: {len(self.prompt_cache)}条记录")
-            else:
-                logger.info("Prompt生成结果缓存文件不存在，将创建新缓存")
-                self.prompt_cache = {}
-        except Exception as e:
-            logger.error(f"加载Prompt生成结果缓存失败: {str(e)}")
-            self.prompt_cache = {}
-    
-    def _save_prompt_cache(self):
-        """保存Prompt生成结果缓存"""
-        try:
-            # 限制缓存大小，最多保留100条记录
-            if len(self.prompt_cache) > 100:
-                # 按时间戳排序，保留最新的100条
-                sorted_cache = sorted(
-                    self.prompt_cache.items(), 
-                    key=lambda x: x[1].get("timestamp", 0),
-                    reverse=True
-                )
-                self.prompt_cache = dict(sorted_cache[:100])
-            
-            with open(self.cache_file, "w", encoding="utf-8") as f:
-                json.dump(self.prompt_cache, f, ensure_ascii=False, indent=2)
-            logger.info(f"已保存Prompt生成结果缓存: {len(self.prompt_cache)}条记录")
-        except Exception as e:
-            logger.error(f"保存Prompt生成结果缓存失败: {str(e)}")
-    
-    def _get_cache_key(self, state: DesignPromptState) -> str:
-        """生成缓存键
-        
-        Args:
-            state: 当前状态
->>>>>>> 82c1bcc0
-            
-        Returns:
-            str: 缓存键
-        """
-<<<<<<< HEAD
-        return f"{image_hash}_{tech_stack}"
-    
-    def _prune_cache_if_needed(self):
-        """如果缓存大小超过限制，清理最旧的缓存项"""
-        if len(DesignPromptAgent._prompt_cache) > self._max_cache_size:
-            # 按时间戳排序
-            sorted_items = sorted(
-                DesignPromptAgent._prompt_cache.items(),
-                key=lambda x: x[1].get('timestamp', 0)
-            )
-            # 移除最旧的项，直到缓存大小符合限制
-            items_to_remove = len(sorted_items) - self._max_cache_size
-            for i in range(items_to_remove):
-                del DesignPromptAgent._prompt_cache[sorted_items[i][0]]
-            logger.info(f"清理了 {items_to_remove} 个旧的缓存项")
-            
-=======
-        import hashlib
-        # 使用设计图ID、技术栈和用户提示词生成缓存键
-        key_parts = [
-            state["design_image_id"],
-            state["tech_stack"],
-            state.get("user_prompt", "")
-        ]
-        key_str = "_".join([str(part) for part in key_parts])
-        return hashlib.md5(key_str.encode()).hexdigest()
-    
->>>>>>> 82c1bcc0
     def _build_workflow(self) -> StateGraph:
         """构建工作流图
         
@@ -659,377 +511,55 @@
 3. 布局和排版要求（包含具体的尺寸、边距、对齐方式）
 4. 交互和动画效果（包含具体的触发条件和动画参数）
 5. 技术实现建议（针对该技术栈的具体实现方案）
-<<<<<<< HEAD
-6. 适配和响应式设计要求（具体的断点和适配策略）
-
-历史Prompt参考：
-{history_prompts}"""
-=======
 6. 适配和响应式设计要求（具体的断点和适配策略）"""
             
             # 如果有历史Prompt，添加到系统提示中
             if history_prompts_text:
                 system_prompt += "\n\n历史Prompt参考：\n{history_prompts}"
-                
-            # 如果有用户提供的提示词，添加到系统提示中
-            if state.get("user_prompt"):
-                system_prompt += f"\n\n用户提供的额外指导：\n{state['user_prompt']}"
->>>>>>> 82c1bcc0
             
             # 使用设计图分析和上下文替换占位符
             system_prompt_filled = system_prompt.format(
                 design_analysis=state["design_analysis"],
                 tech_stack=state["tech_stack"],
                 similar_designs=similar_designs_text,
-                history_prompts=history_prompts_text
+                history_prompts=history_prompts_text,
+                design_analysis=state["design_analysis"]
             )
             
-            # 创建LangChain消息列表
-            from langchain_core.messages import SystemMessage, HumanMessage
-            messages = [SystemMessage(content=system_prompt_filled)]
-            
-<<<<<<< HEAD
-            # 使用LangChain ChatOpenAI模型生成Prompt
-            try:
-                logger.info(f"使用LangChain方式调用模型 {settings.DESIGN_PROMPT_MODEL} 生成Prompt")
-                
-                # 设置超时参数，确保安全获取
-                timeout = 60.0  # 默认值
-                try:
-                    timeout = settings.OPENAI_TIMEOUT
-                    logger.info(f"使用配置的超时设置: {timeout}秒")
-                except AttributeError:
-                    logger.warning("未找到OPENAI_TIMEOUT配置，使用默认值60秒")
-                
-                logger.info(f"请求参数: temperature={state['temperature']}, max_tokens={self.max_tokens}, timeout={timeout}")
-                
-                # 添加重试机制
-                max_retries = 3
-                retry_delay = 1  # 初始延迟1秒
-                last_error = None
-                
-                for attempt in range(max_retries):
-                    try:
-                        if attempt > 0:
-                            logger.warning(f"第{attempt+1}次尝试调用LangChain生成提示词 (重试 {attempt}/{max_retries})")
-                            # 使用指数退避策略
-                            await asyncio.sleep(retry_delay * (2 ** (attempt - 1)))
-                            
-                        # 检查模型是否存在
-                        if not settings.DESIGN_PROMPT_MODEL:
-                            raise ValueError("DESIGN_PROMPT_MODEL未设置，请检查环境变量配置")
-                        
-                        # 动态更新温度参数，确保使用请求中的temperature
-                        self.llm.temperature = state["temperature"]
-
-                        # 使用LangChain调用模型
-                        logger.info("调用LangChain ChatOpenAI开始...")
-                        response = await self.llm.ainvoke(messages)
-                        logger.info(f"LangChain调用完成，获取到响应类型: {type(response)}")
-                        
-                        # 提取生成的内容
-                        generated_prompt = response.content
-                        
-                        # 记录令牌使用信息（如果可用）
-                        if hasattr(response, 'token_usage'):
-                            token_usage = response.token_usage
-                            logger.info(f"令牌使用情况: {token_usage}")
-                        else:
-                            # Claude模型没有token_usage属性，尝试估算
-                            if "claude" in settings.DESIGN_PROMPT_MODEL.lower():
-                                # 粗略估计Claude模型的token用量
-                                # 使用字符数作为简单估算（大约4个字符=1个token）
-                                prompt_text = "".join([m.content for m in messages])
-                                prompt_tokens = len(prompt_text) // 4
-                                completion_tokens = len(generated_prompt) // 4
-                                total_tokens = prompt_tokens + completion_tokens
-                                
-                                token_usage = {
-                                    "prompt_tokens": prompt_tokens,
-                                    "completion_tokens": completion_tokens, 
-                                    "total_tokens": total_tokens
-                                }
-                                logger.info(f"估算的Claude令牌使用情况: {token_usage}")
-                            else:
-                                # 其他模型设置默认的token使用情况
-                                token_usage = {
-                                    "prompt_tokens": 0,
-                                    "completion_tokens": 0, 
-                                    "total_tokens": 0
-                                }
-                                logger.info("无法从响应中获取令牌使用信息")
-                            
-                        logger.info(f"成功获取LangChain响应，使用模型: {settings.DESIGN_PROMPT_MODEL}")
-                        break
-                        
-                    except Exception as e:
-                        last_error = e
-                        logger.warning(f"LangChain调用失败 (尝试 {attempt+1}/{max_retries}): {str(e)}")
-                        
-                        # 如果已经是最后一次尝试，则不再继续
-                        if attempt == max_retries - 1:
-                            logger.error(f"所有重试都失败，最后错误: {str(last_error)}")
-                            raise last_error
-                
-                if not generated_prompt or len(generated_prompt.strip()) < 100:
-                    raise ValueError(f"生成的Prompt过短或为空: {generated_prompt}")
-                
-                logger.info(f"成功生成Prompt, 估计总Token用量: {token_usage.get('total_tokens', 'unknown')}")
-                prompt = generated_prompt
-                
-            except Exception as e:
-                # 记录错误但不中断流程
-                logger.error(f"生成Prompt失败: {str(e)}")
-                
-                # 创建一个更丰富的默认Prompt
-                tech_stack = state["tech_stack"]
-                # 提取设计分析中的关键信息（如果有）
-                design_preview = ""
-                if state.get("design_analysis") and len(state["design_analysis"]) > 200:
-                    design_preview = state["design_analysis"][:200] + "..."
-                
-                prompt = f"""# {tech_stack}应用开发提示词
-
-## 设计图详细描述
-基于提供的设计分析，这是一个{tech_stack}应用界面，需要根据分析结果实现相应的UI和功能。
-
-{design_preview}
-
-**注意：** 此提示词是因LangChain API调用失败而自动生成的默认内容。
-错误信息: {str(e)}
-
-## UI组件层次结构
-请参考设计图分析中的UI组件清单，构建合适的布局结构。
-
-## 布局和排版要求
-根据设计图分析中的布局结构分析部分实现布局。
-
-## 交互和动画效果
-参考设计图分析中的交互设计细节实现相应的交互效果。
-
-## 技术实现建议
-使用{tech_stack}标准开发实践和组件库实现此界面。
-
-## 适配和响应式设计要求
-确保应用在不同尺寸的设备上都能良好显示。
-
-*此提示词为系统默认生成，请结合设计图分析完善具体实现细节。*
-"""
-                # 添加警告消息
-                messages.append(HumanMessage(content=f"警告: 使用LLM生成Prompt失败: {str(e)}。已使用默认模板生成Prompt。"))
-                
-                # 设置默认token使用量
-                token_usage = {
-                    "prompt_tokens": 0,
-                    "completion_tokens": 0,
-                    "total_tokens": 0
-                }
+            # 使用较低的温度以获得更精确的结果
+            self.llm.temperature = 0.3
+            
+            # 生成Prompt
+            generated_prompt = await self.llm.ainvoke(prompt)
             
             # 更新状态
-            state["generated_prompt"] = prompt
-            state["messages"] = state.get("messages", []) + [{"role": "assistant", "content": prompt}]
-            state["token_usage"] = token_usage
-            state["next_step"] = "complete"
-=======
-            # 添加重试逻辑
-            max_retries = 3
-            retry_count = 0
-            backoff_time = 1.0
-            
-            while retry_count < max_retries:
-                try:
-                    # 生成Prompt
-                    logger.info(f"尝试生成Prompt (尝试 {retry_count + 1}/{max_retries})")
-                    generated_prompt = await self.llm.ainvoke(prompt)
-                    
-                    # 更新状态
-                    state["generated_prompt"] = generated_prompt.content
-                    
-                    # 添加AI消息
-                    messages = state.get("messages", [])
-                    messages.append({
-                        "role": "ai",
-                        "content": generated_prompt.content
-                    })
-                    state["messages"] = messages
-                    
-                    logger.info("成功生成Prompt")
-                    return state
-                    
-                except Exception as retry_error:
-                    retry_count += 1
-                    logger.warning(f"生成Prompt失败 (尝试 {retry_count}/{max_retries}): {str(retry_error)}")
-                    
-                    if retry_count >= max_retries:
-                        # 达到最大重试次数，抛出异常
-                        raise
-                    
-                    # 指数退避
-                    await asyncio.sleep(backoff_time)
-                    backoff_time *= 2
-            
-            # 不应该到达这里，但为了安全起见
-            raise ValueError("达到最大重试次数后仍然失败")
+            state["generated_prompt"] = generated_prompt.content
+            
+            # 添加AI消息
+            messages = state.get("messages", [])
+            messages.append({
+                "role": "ai",
+                "content": generated_prompt.content
+            })
+            state["messages"] = messages
+            
+            return state
             
         except Exception as e:
             logger.error(f"生成Prompt失败: {str(e)}")
             
-            # 如果是OpenAI API的500错误，提供更友好的错误消息
-            error_msg = str(e)
-            if "500" in error_msg and "Internal Error" in error_msg:
-                error_msg = "OpenAI API服务器暂时不可用，请稍后重试。"
->>>>>>> 82c1bcc0
-            
-            # 兜底策略：使用设计图分析结果作为prompt
-            logger.info("使用设计图分析结果作为兜底prompt")
-            
-<<<<<<< HEAD
-        except Exception as e:
-            logger.error(f"生成Prompt失败: {str(e)}")
-            import traceback
-            logger.error(f"生成Prompt详细错误: {traceback.format_exc()}")
-            
-            # 构建一个更详细的错误响应
-            error_message = f"生成过程发生错误: {str(e)}"
-            error_prompt = f"""# {state.get('tech_stack', 'Android')}应用开发提示词
-
-## 生成失败
-
-无法基于设计图生成开发提示词，请检查以下可能的原因：
-1. API调用超时或连接问题
-2. 模型配置错误（如使用了不兼容的模型）
-3. 服务器内部错误
-
-详细错误信息: {str(e)}
-
-### 建议解决方案
-1. 检查网络连接和API服务状态
-2. 确认.env文件中的模型配置是否正确
-3. 查看服务器日志获取更多信息
-4. 尝试使用不同的设计图或技术栈
-"""
-            
-            # 返回错误结果
-            return {
-                "error": error_message,
-                "generated_prompt": error_prompt,
-                "tech_stack": state.get("tech_stack", "Android"),
-                "design_image_id": state.get("design_image_id", "未知"),
-                "cache_hit": False
-            }
-=======
-            # 将设计图分析结果格式化为结构化的prompt
-            design_analysis = state.get("design_analysis", {})
-            tech_stack = state.get("tech_stack", "未知技术栈")
-            
-            # 构建兜底prompt
-            fallback_prompt = self._build_fallback_prompt(design_analysis, tech_stack)
-            
             # 更新状态
-            state["generated_prompt"] = fallback_prompt
-            
-            # 添加系统消息
+            state["generated_prompt"] = f"生成Prompt失败: {str(e)}"
+            
+            # 添加错误消息
             messages = state.get("messages", [])
             messages.append({
                 "role": "system",
-                "content": f"生成Prompt失败: {error_msg}，使用设计图分析结果作为兜底prompt。"
-            })
-            messages.append({
-                "role": "ai",
-                "content": fallback_prompt
+                "content": f"生成Prompt失败: {str(e)}"
             })
             state["messages"] = messages
             
             return state
-            
-    def _build_fallback_prompt(self, design_analysis: Dict[str, Any], tech_stack: str) -> str:
-        """构建兜底prompt
-        
-        Args:
-            design_analysis: 设计图分析结果
-            tech_stack: 技术栈
-            
-        Returns:
-            str: 兜底prompt
-        """
-        try:
-            # 提取设计图分析结果中的各个部分
-            design_style = design_analysis.get("design_style", "现代简约风格")
-            layout = design_analysis.get("layout", "网格布局")
-            color_scheme = design_analysis.get("color_scheme", "浅色背景，深色文本")
-            
-            # 处理UI组件
-            ui_components_text = ""
-            ui_components = design_analysis.get("ui_components", [])
-            if isinstance(ui_components, list) and ui_components:
-                ui_components_text = "UI组件包括：\n"
-                for i, component in enumerate(ui_components):
-                    if isinstance(component, dict):
-                        name = component.get("name", f"组件{i+1}")
-                        description = component.get("description", "")
-                        ui_components_text += f"- {name}: {description}\n"
-                    else:
-                        ui_components_text += f"- {component}\n"
-            elif isinstance(ui_components, str):
-                ui_components_text = f"UI组件：{ui_components}\n"
-                
-            interaction_elements = design_analysis.get("interaction_elements", "点击交互")
-            usability = design_analysis.get("usability", "良好的可用性")
-            tech_implementation = design_analysis.get("tech_implementation", f"使用{tech_stack}原生组件实现")
-            
-            # 构建结构化的prompt
-            fallback_prompt = f"""1. 设计图详细描述：
-{design_style}。{layout}。{color_scheme}。
-
-2. UI组件层次结构：
-{ui_components_text}
-
-3. 布局和排版要求：
-{layout}
-- 使用适当的边距和对齐方式确保界面整洁
-- 组件间距保持一致，建议使用8dp的基础间距
-- 文本大小根据重要性分级，标题16sp，正文14sp
-
-4. 交互和动画效果：
-{interaction_elements}
-- 点击时使用轻微的缩放和透明度变化提供反馈
-- 页面切换使用自然的过渡动画
-
-5. 技术实现建议：
-{tech_implementation}
-- 针对{tech_stack}技术栈，使用原生组件库
-- 遵循{tech_stack}的设计规范和最佳实践
-
-6. 适配和响应式设计要求：
-- 支持不同尺寸的设备，从小屏手机到平板
-- 使用弹性布局确保在不同屏幕上的一致性展示
-- 横竖屏切换时保持良好的用户体验
-"""
-            
-            return fallback_prompt
-            
-        except Exception as e:
-            logger.error(f"构建兜底prompt失败: {str(e)}")
-            # 如果构建失败，返回一个非常基础的prompt
-            return f"""1. 设计图详细描述：
-该设计采用现代简约风格，布局清晰。
-
-2. UI组件层次结构：
-包含多个基础UI组件，布局合理。
-
-3. 布局和排版要求：
-使用标准的{tech_stack}布局组件，保持一致的间距和对齐。
-
-4. 交互和动画效果：
-实现基础的点击交互，提供适当的视觉反馈。
-
-5. 技术实现建议：
-使用{tech_stack}标准组件库实现界面。
-
-6. 适配和响应式设计要求：
-确保在不同尺寸的设备上正常显示。
-"""
->>>>>>> 82c1bcc0
     
     def _format_similar_designs(self, similar_designs: List[Dict[str, Any]]) -> str:
         """格式化相似设计图信息
@@ -1085,15 +615,8 @@
         rag_method: str = "similarity",
         retriever_top_k: int = 3,
         agent_type: str = "ReActAgent",
-<<<<<<< HEAD
         temperature: float = 0.7,
-        context_window_size: int = 4000,
-        skip_cache: bool = False  # 新增参数，允许跳过缓存
-=======
-        temperature: Optional[float] = None,
-        context_window_size: Optional[int] = None,
-        prompt: Optional[str] = None,
->>>>>>> 82c1bcc0
+        context_window_size: int = 4000
     ) -> Dict[str, Any]:
         """生成设计图Prompt
         
@@ -1106,75 +629,13 @@
             agent_type: Agent类型
             temperature: 温度参数
             context_window_size: 上下文窗口大小
-<<<<<<< HEAD
-            skip_cache: 是否跳过缓存（强制重新生成）
-=======
-            prompt: 用户提供的提示词
->>>>>>> 82c1bcc0
             
         Returns:
             Dict[str, Any]: 生成结果
         """
-        # 记录基本信息和使用的关键参数
-        logger.info(f"开始生成设计图Prompt, 技术栈: {tech_stack}, 设计图ID: {design_image_id}")
-        logger.info(f"生成参数: temperature={temperature}, context_window_size={context_window_size}, skip_cache={skip_cache}")
-        logger.info(f"使用模型: {settings.DESIGN_PROMPT_MODEL or settings.DESIGN_PROMPT_CONFIG.get('model', '未设置')}")
-        
-        # 检查OpenAI API密钥是否设置
-        if not settings.OPENAI_API_KEY:
-            logger.error("OPENAI_API_KEY未设置，无法生成Prompt")
-            return {
-                "error": "OPENAI_API_KEY未设置，请检查环境变量配置",
-                "generated_prompt": f"# {tech_stack}应用开发提示词\n\n## 错误\nOpenAI API密钥未设置，无法生成Prompt。"
-            }
-            
-        # 检查生成模型是否设置
-        model_to_use = settings.DESIGN_PROMPT_MODEL or settings.DESIGN_PROMPT_CONFIG.get('model')
-        if not model_to_use:
-            logger.error("生成模型未设置，无法生成Prompt")
-            return {
-                "error": "生成模型未设置，请检查环境变量或配置文件",
-                "generated_prompt": f"# {tech_stack}应用开发提示词\n\n## 错误\n生成模型未设置，无法生成Prompt。"
-            }
-            
         try:
-<<<<<<< HEAD
-            # 计算设计图哈希值用于缓存查找
-            image_hash = self._calculate_image_hash(design_image_path)
-            if image_hash:
-                logger.info(f"设计图哈希值: {image_hash}")
-                
-                # 检查缓存（除非明确要求跳过）
-                if not skip_cache:
-                    cache_key = self._get_cache_key(image_hash, tech_stack)
-                    if cache_key in self._prompt_cache:
-                        cache_entry = self._prompt_cache[cache_key]
-                        # 检查缓存是否过期
-                        if time.time() - cache_entry["timestamp"] < self._cache_expiry:
-                            logger.info(f"从缓存获取Prompt: {cache_key}")
-                            
-                            # 构建响应
-                            return {
-                                "generated_prompt": cache_entry["prompt"],
-                                "tech_stack": tech_stack,
-                                "design_image_id": design_image_id,
-                                "similar_designs": cache_entry.get("similar_designs", []),
-                                "history_prompts": cache_entry.get("history_prompts", []),
-                                "has_history_context": cache_entry.get("has_history_context", False),
-                                "design_analysis": cache_entry.get("design_analysis", ""),
-                                "rag_info": cache_entry.get("rag_info", {}),
-                                "generation_time": cache_entry.get("generation_time", 0),
-                                "cache_hit": True
-                            }
-                        else:
-                            logger.info(f"缓存已过期: {cache_key}")
-                    else:
-                        logger.info(f"缓存未命中: {cache_key}")
-                else:
-                    logger.info("跳过缓存检查，强制重新生成Prompt")
-                
-            # 初始化状态
-            state = DesignPromptState(
+            # 设置初始状态
+            initial_state = DesignPromptState(
                 messages=[],
                 tech_stack=tech_stack,
                 design_image_id=design_image_id,
@@ -1188,157 +649,27 @@
                 context_window_size=context_window_size,
                 generated_prompt="",
                 next_step="retrieve_similar_designs",
-                design_analysis="",
-                image_hash=image_hash
+                design_analysis=""
             )
             
-            # 记录工作流开始
-            generation_start_time = time.time()
-            logger.info(f"启动设计图Prompt生成工作流, 起始步骤: {state['next_step']}")
-            
-            # 执行设计图提示词生成工作流
-            try:
-                # 各个步骤的详细日志会在相应的方法内部记录
-                state = await self._retrieve_similar_designs(state)
-                state = await self._retrieve_history_prompts(state)
-                state = await self._analyze_design(state)
-                state = await self._generate_prompt(state)
-                
-            except Exception as e:
-                logger.error(f"生成过程发生错误: {str(e)}")
-                logger.exception("详细错误信息:")
-                
-                # 生成一个默认提示词（提示失败）
-                fallback_prompt = f"""# {tech_stack}应用开发提示词
-
-## 生成过程发生错误
-无法生成完整的提示词，请尝试以下解决方案：
-1. 检查API密钥配置
-2. 跳过缓存重试
-3. 使用不同的设计图
-4. 更换技术栈
-
-错误信息: {str(e)}
-
-## 部分分析结果
-{state.get('design_analysis', '无可用的设计分析')}
-"""
-                state["generated_prompt"] = fallback_prompt
-                
-                # 返回带有错误信息的结果
-                return {
-                    "error": str(e),
-                    "generated_prompt": fallback_prompt,
-                    "tech_stack": tech_stack,
-                    "design_image_id": design_image_id,
-                    "design_analysis": state.get("design_analysis", ""),
-                    "similar_designs": state.get("similar_designs", []),
-                    "history_prompts": state.get("history_prompts", []),
-                    "has_history_context": len(state.get("history_prompts", [])) > 0,
-                    "cache_hit": False
-                }
-            
-            # 计算生成时间
-            generation_time = time.time() - generation_start_time
-            logger.info(f"成功完成设计图Prompt生成，耗时: {generation_time:.2f}秒")
-            
-            # 只有成功生成的提示词才缓存
-            if image_hash and state.get("generated_prompt"):
-                cache_key = self._get_cache_key(image_hash, tech_stack)
-                self._prompt_cache[cache_key] = {
-                    "prompt": state["generated_prompt"],
-                    "timestamp": time.time(),
-                    "tech_stack": tech_stack,
-                    "similar_designs": state.get("similar_designs", []),
-                    "history_prompts": state.get("history_prompts", []),
-                    "has_history_context": len(state.get("history_prompts", [])) > 0,
-                    "design_analysis": state.get("design_analysis", ""),
-                    "generation_time": generation_time,
-                    "rag_info": {}  # 可以添加更多RAG相关信息
-                }
-                # 修剪缓存以确保不超过大小限制
-                self._prune_cache_if_needed()
-                # 持久化缓存
-                self._save_prompt_cache()
-                logger.info(f"已将生成的Prompt添加到缓存: {cache_key}")
-            
-            # 构建返回结果
-            result = {
-                "generated_prompt": state["generated_prompt"],
-=======
-            # 初始化状态
-            state: DesignPromptState = {
-                "messages": [],
-                "tech_stack": tech_stack,
-                "design_image_id": design_image_id,
-                "design_image_path": design_image_path,
-                "similar_designs": [],
-                "history_prompts": [],
-                "rag_method": rag_method,
-                "retriever_top_k": retriever_top_k,
-                "agent_type": agent_type,
-                "temperature": temperature or self.temperature,
-                "context_window_size": context_window_size or settings.PROMPT_OPTIMIZATION_CONFIG["context_window_size"],
-                "generated_prompt": "",
-                "next_step": "retrieve_similar_designs",
-                "design_analysis": {},
-                "user_prompt": prompt,
-            }
-            
-            # 检查缓存
-            cache_key = self._get_cache_key(state)
-            if cache_key in self.prompt_cache:
-                cache_data = self.prompt_cache[cache_key]
-                logger.info(f"从缓存中获取Prompt生成结果: {cache_key}")
-                # 更新时间戳
-                cache_data["timestamp"] = time.time()
-                self.prompt_cache[cache_key] = cache_data
-                self._save_prompt_cache()
-                return cache_data["result"]
-            
             # 执行工作流
-            try:
-                result = await self.workflow.ainvoke(state)
-            except Exception as workflow_error:
-                logger.error(f"工作流执行失败: {str(workflow_error)}")
-                # 检查是否是OpenAI API的500错误
-                error_msg = str(workflow_error)
-                if "500" in error_msg and "Internal Error" in error_msg:
-                    error_msg = "OpenAI API服务器暂时不可用，请稍后重试。"
-                
-                return {
-                    "generated_prompt": "",
-                    "error": error_msg,
-                    "tech_stack": tech_stack,
-                    "design_image_id": design_image_id,
-                    "messages": state.get("messages", []),
-                    "similar_designs": state.get("similar_designs", []),
-                    "history_prompts": state.get("history_prompts", []),
-                    "has_history_context": False,
-                    "design_analysis": state.get("design_analysis", {})
-                }
+            result = await self.workflow.ainvoke(initial_state)
             
             # 保存生成的Prompt到向量数据库
             if result["generated_prompt"]:
-                try:
-                    await self.vector_store.add_texts(
-                        texts=[result["generated_prompt"]],
-                        metadatas=[{
-                            "id": str(uuid.uuid4()),
-                            "tech_stack": tech_stack,
-                            "design_image_id": design_image_id,
-                            "type": "design_prompt",
-                            "created_at": datetime.now().isoformat()
-                        }]
-                    )
-                    logger.info(f"已保存生成的Prompt到向量数据库: {design_image_id}")
-                except Exception as e:
-                    logger.error(f"保存Prompt到向量数据库失败: {str(e)}")
-            
-            # 格式化返回结果
-            formatted_result = {
+                await self.vector_store.add_texts(
+                    texts=[result["generated_prompt"]],
+                    metadatas=[{
+                        "id": str(uuid.uuid4()),
+                        "tech_stack": tech_stack,
+                        "design_image_id": design_image_id,
+                        "type": "design_prompt",
+                        "created_at": datetime.now().isoformat()
+                    }]
+                )
+            
+            return {
                 "generated_prompt": result["generated_prompt"],
->>>>>>> 82c1bcc0
                 "tech_stack": tech_stack,
                 "design_image_id": design_image_id,
                 "similar_designs": state.get("similar_designs", []),
@@ -1350,43 +681,12 @@
                 "cache_hit": False
             }
             
-<<<<<<< HEAD
             # 添加Token用量信息（如果有）
             if hasattr(state, "token_usage") and state["token_usage"]:
                 result["token_usage"] = state["token_usage"]
                 
             return result
             
-        except Exception as e:
-            logger.error(f"生成Prompt失败: {str(e)}")
-            import traceback
-            logger.error(f"生成Prompt详细错误: {traceback.format_exc()}")
-            
-            # 构建一个更详细的错误响应
-            error_message = f"生成过程发生错误: {str(e)}"
-            error_prompt = f"""# {tech_stack}应用开发提示词
-
-## 生成失败
-
-无法基于设计图生成开发提示词，请检查以下可能的原因：
-1. API调用超时或连接问题
-2. 模型配置错误（如使用了不兼容的模型）
-3. 服务器内部错误
-
-详细错误信息: {str(e)}
-
-### 建议解决方案
-1. 检查网络连接和API服务状态
-2. 确认.env文件中的模型配置是否正确
-3. 查看服务器日志获取更多信息
-4. 尝试使用不同的设计图或技术栈
-"""
-            
-            # 返回错误结果
-            return {
-                "error": error_message,
-                "generated_prompt": error_prompt,
-=======
             # 保存到缓存
             self.prompt_cache[cache_key] = {
                 "result": formatted_result,
@@ -1398,17 +698,8 @@
             
         except Exception as e:
             logger.error(f"生成设计图Prompt失败: {str(e)}")
-            logger.exception(e)
-            
-            # 检查是否是OpenAI API的500错误
-            error_msg = str(e)
-            if "500" in error_msg and "Internal Error" in error_msg:
-                error_msg = "OpenAI API服务器暂时不可用，请稍后重试。"
-            
             return {
-                "generated_prompt": "",
-                "error": error_msg,
->>>>>>> 82c1bcc0
+                "error": str(e),
                 "tech_stack": tech_stack,
                 "design_image_id": design_image_id,
                 "cache_hit": False
